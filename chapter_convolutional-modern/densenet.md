--- conflicted
+++ resolved
@@ -328,7 +328,7 @@
 
 ```{.python .input}
 #@tab tensorflow
-def block_3():
+def net():
   net = block_2()
   net.add(tf.keras.layers.BatchNormalization())
   net.add(tf.keras.layers.ReLU())
@@ -336,17 +336,6 @@
   net.add(tf.keras.layers.Flatten())
   net.add(tf.keras.layers.Dense(10, activation='softmax'))
   return net
-<<<<<<< HEAD
-# Recall that we define this as a function so we can reuse later
-# and run it within `tf.distribute.MirroredStrategy`'s scope to
-# utilize various computational resources, e.g. GPUs
-=======
-# Recall that we define this as a function so we can reuse later and run it
-# within `tf.distribute.MirroredStrategy`'s scope to utilize various
-# computational resources, e.g., GPUs.
->>>>>>> 0a7f4e17
-def net():
-    return block_3()
 ```
 
 ## Data Acquisition and Training
