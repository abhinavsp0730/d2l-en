# Considering the Environment

In the previous chapters, we worked through 
a number of hands-on applications of machine learning,
fitting models to a variety of datasets.
And yet, we never stopped to contemplate
either where data comes from in the first place,
or what we plan to ultimately *do* 
with the outputs from our models.
Too often, machine learning developers
in possession of data rush to develop models
without pausing to consider these fundamental issues.

Many failed machine learning deployments 
can be traced back to this pattern.
Sometimes models appear to perform marvelously
as measured by test set accuracy
but fail catastrophically in deployment
when the distribution of data suddenly shifts.
More insidiously, sometimes the very deployment of a model
can be the catalyst that perturbs the data distribution.
Say, for example, that we trained a model 
to predict who will repay vs default on a loan,
finding that an applicant's choice of footware 
was associated with the risk of default
(Oxfords indicate repayment, sneakers indicate default).
We might be inclined to thereafter grant loans
to all applicants wearing Oxfords
and to deny all applicants wearing sneakers.

In this case, our ill-considered leap from 
pattern recognition to decision-making
and our failure to critically consider the environment
might have disastrous consequences.
For starters, as soon as we began 
making decisions based on footware,
customers would catch on and change their behavior.
Before long, all applicants would be wearing Oxfords,
without any coinciding improvement in credit-worthiness.
Take a minute to digest this because similar issues abound
in many applications of machine learning: 
by introducing our model-based decisions to the environment,
we might break the model.

While we cannot possible give these topics 
a complete treatment in one section,
we aim here to expose some common concerns,
and to stimulate the critical thinking
required to detect these situations early,
mitigate damage, and use machine learning responsibly.
Some of the solutions are simple
(ask for the "right" data)
some are technically difficult
(implement a reinforcement learning system),
and others require that step outside the realm of
statistical prediction altogether and 
grapple with difficult philosophical questions
concerning the ethical application of algorithms.


## Distribution Shift

To begin, we stick with the passive predictions setting
considering the various ways that data distributions might shift
and what might be done to salvage model performance.
In one classic setup, we assume that our training data
was sampled from some distribution $p_S(\mathbf{x},y)$
but that our test data will consist 
of unlabeled examples drawn from 
some different distribution $p_T(\mathbf{x},y)$.
Already, we must confront a sobering reality.
Absent any assumptions on how $p_S$ 
and $p_T$ relate to each other,
learning a robust classifier is impossible.

Consider a binary classification problem,
where we wish to distinguish between dogs and cats.
If the distribution can can shift in arbitrary ways,
then our setup permits the pathological case
in which the distribution over inputs remained
constant: $p_S(\mathbf{x}) = p_T(\mathbf{x})$
but the labels are all flipped 
$p_S(y | \mathbf{x}) = 1 - $p_T(y | \mathbf{x})$. 
In other words, if God can suddenly decide
that in the future all "cats" are now dogs
and what we previously called "dogs" are now cats---without
any change in the distribution of inputs $p(\mathbf{x})$,
then we cannot possibly distinguish this setting 
from one in which the distribution did not change at all. 

Fortunately, under some restricted assumptions
on the ways our data might change in the future,
principled algorithms can detect shift 
and sometimes even adapt on the fly, 
improving on the accuracy of the original classifier.


### Covariate Shift

Among categories of distribution shift,
*covariate shift* may be the most widely studied.
Here, we assume that while the distribution of inputs 
may change over time, the labeling function, 
i.e., the conditional distribution 
$P(y \mid \mathbf{x})$ does not change.
Statisticians call this *covariate shift*
because the problem arises due to a 
a shift in the distribution of the *covariates* (the features).
While we can sometimes reason about distribution shift
without invoking causality, we note that covariate shift
is the natural assumption to invoke in settings
where we believe that $\mathbf{x}$ causes $y$.

Consider the challenge of distinguishing cats and dogs.
Our training data might consist of images of the following kind:

|cat|cat|dog|dog|
|:---------------:|:---------------:|:---------------:|:---------------:|
|![](../img/cat3.jpg)|![](../img/cat2.jpg)|![](../img/dog1.jpg)|![](../img/dog2.jpg)|

At test time we are asked to classify the following images:

|cat|cat|dog|dog|
|:---------------:|:---------------:|:---------------:|:---------------:|
|![](../img/cat-cartoon1.png)|![](../img/cat-cartoon2.png)|![](../img/dog-cartoon1.png)|![](../img/dog-cartoon2.png)|

The training set consists of photos,
while the test set contains only cartoons.
Training on a dataset with substantially different
characteristics from the test set
can spell trouble absent a coherent plan 
for how to adapt to the new domain.


### Label Shift
 
*Label shift* describes the converse problem.
Here, we assume that the label marginal $P(y)$
can change (inducing a change in $P(\mathbf{x})$)
but the class-conditional distribution 
$P(\mathbf{x} \mid y)$ remains fixed across domains.
Label shift is a reasonable assumption to make
when we believe that $y$ causes $\mathbf{x}$.
For example, we may want to predict diagnoses 
given their symptoms (or other manifestations),
even as the relative prevalence of diagnoses 
are changing over time.
Label shift is the appropriate assumption here
because diseases cause symptoms.
In some degenerate cases the label shift 
and covariate shift assumptions can hold simultaneously.
For example, when the label is deterministic,
then covariate shift assumption will be satisfied,
even when $y$ causes $\mathbf{x}$.
Interestingly, in these csaes,
it is often advantageous to work with the methods
that flow from the label shift assumption.
That is because these methods tend 
to involve manipulating objects that look like the label
(which is often low-dimensional),
as opposed to objects that look like the input,
which tends (in deep learning) tends to be high-dimensional.



### Concept Shift

<<<<<<< HEAD
We may also encounter the related problem of *concept shift*,
which arises when the very definitions of labels can change.
This sounds weird---a *cat* is a *cat*, no?
However, other categories are subject to changes in usage over time.
Diagnostic criteria for mental illness,
what passes for fashionable, and job titles,
are all subject to considerable 
amounts of *concept shift*.

=======
One more related problem that arises is *concept shift*,
the situation in which the very label definitions change.
This sounds weird—after all, a *cat* is a *cat*.
Indeed the definition of a cat might not change,
but can we say the same about soft drinks?
>>>>>>> 42e68537
It turns out that if we navigate around the United States,
shifting the source of our data by geography,
we will find considerable concept shift regarding
the distribution of names for *soft drinks*
as shown in :numref:`fig_popvssoda`.

![Concept shift on soft drink names in the United States.](../img/popvssoda.png)
:width:`400px`
:label:`fig_popvssoda`

If we were to build a machine translation system,
the distribution $P(y \mid x)$ might be different
depending on our location.
This problem can be tricky to spot.
We might hope to exploit knowledge
that shift only takes place gradually
(either in a temporal or geographic sense).



### Examples

Before delving into formalism and algorithms,
we can discuss a some concrete situations
where covariate or concept shift might not be obvious.


#### Medical Diagnostics

Imagine that you want to design an algorithm to detect cancer.
You collect data from healthy and sick people
and you train your algorithm.
It works fine, giving you high accuracy
and you conclude that you’re ready
for a successful career in medical diagnostics.
*Not so fast.*

The distributions that gave rise to the training data
and those you will encounter in the wild might differ considerably.
This happened to an unfortunate startup
that one of us worked with years ago.
They were developing a blood test for a disease
that predominantly affects older men 
and hoped to study it using blood samples
that they had collected from patients.
However, it's considerably more difficult
to obtain blood samples from healthy men 
than sick patients already in the system.
To compensate, the startup solicited
blood donations from students on a university campus
to serve as healthy controls in developing their test.
Then they asked whether we could help them
to build a classifier for detecting the disease.

As we explained to them,
it would indeed be easy to distinguish
between the healthy and sick cohorts
with near-perfect accuracy.
However, that's because the test subjects 
differed in age, hormone levels,
physical activity, diet, alcohol consumption,
and many more factors unrelated to the disease.
This was unlikely to be the case with real patients.
Due to their sampling procedure,
we could expect to encounter extreme covariate shift. 
Moreover, this case was unlikely to be
correctable via conventional methods.
In short, they wasted a significant sum of money.

#### Self Driving Cars

Say a company wanted to leverage machine learning
for developing self-driving cars.
One key component here is a roadside detector.
Since real annotated data is expensive to get,
they had the (smart and questionable) idea
to use synthetic data from a game rendering engine
as additional training data.
This worked really well on "test data" 
drawn from the rendering engine.
Alas, inside a real car it was a disaster.
As it turned out, the roadside had been rendered
with a very simplistic texture.
More importantly, *all* the roadside had been rendered
with the *same* texture and the roadside detector
learned about this "feature" very quickly.

A similar thing happened to the US Army
when they first tried to detect tanks in the forest.
They took aerial photographs of the forest without tanks,
then drove the tanks into the forest
and took another set of pictures.
The classifier appeared to work *perfectly*.
Unfortunately, it had merely learned
how to distinguish trees with shadows
from trees without shadows---the first set
of pictures was taken in the early morning,
the second one at noon.

#### Nonstationary distributions

A much more subtle situation arises
when the distribution changes slowly
and the model is not updated adequately.
Here are some typical cases:

* We train a computational advertising model and then fail to update it frequently (e.g., we forget to incorporate that an obscure new device called an iPad was just launched).
* We build a spam filter. It works well at detecting all spam that we have seen so far. But then the spammers wisen up and craft new messages that look unlike anything we have seen before.
* We build a product recommendation system. It works throughout the winter but then continues to recommend Santa hats long after Christmas.

#### More Anecdotes

* We build a face detector. It works well on all benchmarks. Unfortunately it fails on test data---the offending examples are close-ups where the face fills the entire image (no such data was in the training set).
* We build a web search engine for the USA market and want to deploy it in the UK.
* We train an image classifier by compiling a large dataset where each among a large set of classes is equally represented in the dataset, say 1000 categories, represented by 1000 images each. Then we deploy the system in the real world, where the actual label distribution of photographs is decidedly non-uniform.

In short, there are many cases 
where training and test distributions
$p(\mathbf{x}, y)$ are different.
In some cases, we get lucky and the models work
despite covariate, label, or concept shift.
In other cases, we can do better by employing
principled strategies to cope with the shift.
The remainder of this section grows considerably more technical.
The impatient reader could continue on to the next section
as this material is not prerequisite to subsequent concepts.

### Covariate Shift Correction

Assume that we want to estimate 
some dependency $P(y \mid \mathbf{x})$
for which we have labeled data $(\mathbf{x}_i, y_i)$.
Unfortunately, the observations $x_i$ are drawn
from some *target* distribution $q(\mathbf{x})$
rather than the *source* distribution $p(\mathbf{x})$.
To make progress, we need to reflect about what exactly
is happening during training:
we iterate over training data and associated labels
$\{(\mathbf{x}_1, y_1), \ldots, (\mathbf{x}_n, y_n)\}$
and update the weight vectors of the model after every minibatch.
We sometimes additionally apply some penalty to the parameters,
using weight decay, dropout, or some other related technique.
This means that we largely minimize the loss on the training.

$$
\mathop{\mathrm{minimize}}_w \frac{1}{n} \sum_{i=1}^n l(x_i, y_i, f(x_i)) + \mathrm{some~penalty}(w).
$$

Statisticians call the first term an *empirical average*,
i.e., an average computed over the data drawn from $P(x) P(y \mid x)$.
If the data is drawn from the "wrong" distribution $q$,
we can correct for that by using the following simple identity:

$$
\begin{aligned}
\int p(\mathbf{x}) f(\mathbf{x}) dx 
& = \int q(\mathbf{x}) f(\mathbf{x}) \frac{p(\mathbf{x})}{q(\mathbf{x})} dx.
\end{aligned}
$$

In other words, we need to re-weight each instance
by the ratio of probabilities
that it would have been drawn from the correct distribution
$\beta(\mathbf{x}) := p(\mathbf{x})/q(\mathbf{x})$.
Alas, we do not know that ratio,
so before we can do anything useful we need to estimate it.
Many methods are available,
including some fancy operator-theoretic approaches
that attempt to recalibrate the expectation operator directly
using a minimum-norm or a maximum entropy principle.
Note that for any such approach, we need samples
drawn from both distributions---the "true" $p$, e.g.,
by access to training data, and the one used
for generating the training set $q$ (the latter is trivially available).
Note however, that we only need samples $\mathbf{x} \sim q(\mathbf{x})$;
we do not to access labels $y \sim q(y)$.

In this case, there exists a very effective approach
that will give almost as good results: logistic regression.
This is all that is needed to compute estimate probability ratios.
<<<<<<< HEAD
We learn a classifier to distinguish 
between data drawn from $p(\mathbf{x})$
and data drawn from $q(x)$.
If it is impossible to distinguish 
between the two distributions
then it means that the associated instances 
are equally likely to come from 
either one of the two distributions.
On the other hand, any instances 
that can be well discriminated
should be significantly overweighted 
or underweighted accordingly.
For simplicity’s sake assume that we have 
an equal number of instances from both distributions, 
denoted by $\mathbf{x}_i \sim p(\mathbf{x})$ 
and $\mathbf{x}_i' \sim q(\mathbf{x})$, respectively.
=======
We learn a classifier to distinguish between data drawn from $p(\mathbf{x})$
and data drawn from $q(\mathbf{x})$.
If it is impossible to distinguish between the two distributions
then it means that the associated instances are equally likely
to come from either one of the two distributions.
On the other hand, any instances that can be well discriminated
should be significantly overweighted or underweighted accordingly.
For simplicity’s sake assume that we have an equal number of instances
from both distributions, denoted by $\mathbf{x}_i \sim p(\mathbf{x})$ and $\mathbf{x}_i' \sim q(\mathbf{x})$ respectively.
>>>>>>> 42e68537
Now denote by $z_i$ labels which are 1
for data drawn from $p$ and -1 for data drawn from $q$.
Then the probability in a mixed dataset is given by

$$P(z=1 \mid \mathbf{x}) = \frac{p(\mathbf{x})}{p(\mathbf{x})+q(\mathbf{x})} \text{ and hence } \frac{P(z=1 \mid \mathbf{x})}{P(z=-1 \mid \mathbf{x})} = \frac{p(\mathbf{x})}{q(\mathbf{x})}.$$

Hence, if we use a logistic regression approach,
where $P(z=1 \mid \mathbf{x})=\frac{1}{1+\exp(-f(\mathbf{x}))}$.
it follows that

$$
\beta(\mathbf{x}) = \frac{1/(1 + \exp(-f(\mathbf{x})))}{\exp(-f(\mathbf{x}))/(1 + \exp(-f(\mathbf{x})))} = \exp(f(\mathbf{x})).
$$

As a result, we need to solve two problems:
first one to distinguish between
data drawn from both distributions,
and then a reweighted minimization problem
where we weigh terms by $\beta$, e.g., via the head gradients.
Here's a prototypical algorithm for that purpose
which uses an unlabeled training set $X$ and test set $Z$:

1. Generate training set with $\{(\mathbf{x}_i, -1) ... (\mathbf{z}_j, 1)\}$.
1. Train binary classifier using logistic regression to get function $f$.
1. Weigh training data using $\beta_i = \exp(f(\mathbf{x}_i))$ or better $\beta_i = \min(\exp(f(\mathbf{x}_i)), c)$.
1. Use weights $\beta_i$ for training on $X$ with labels $Y$.

Note that this method relies on a crucial assumption.
For this scheme to work, we need that each data point
in the target (test time) distribution
had nonzero probability of occurring at training time.
If we find a point where $q(\mathbf{x}) > 0$ but $p(\mathbf{x}) = 0$,
then the corresponding importance weight should be infinity.

*Generative Adversarial Networks*
use a very similar idea to that described above
to engineer a *data generator* that outputs data
that cannot be distinguished
from examples sampled from a reference dataset.
In these approaches, we use one network, $f$
to distinguish real versus fake data
and a second network $g$ that tries 
to fool the discriminator $f$
into accepting fake data as real.
We will discuss this in much more detail later.


### Label Shift Correction

Assume that we are dealing with a 
$k$-way multiclass classification task.
When the distribution of labels shifts over time,
$p(y) \neq q(y)$ but the class-conditional distributions 
stay the same $p(\mathbf{x})=q(\mathbf{x})$.
Here, our importance weights will correspond to the
label likelihood ratios $q(y)/p(y)$.
One nice thing about label shift is that
if we have a reasonably good model 
(on the source distribution)
then we can get consistent estimates of these weights
without ever having to deal with the ambient dimension
In deep learning, the inputs tend 
to be high-dimensional objects like images,
while the labels are often simpler objects like categories.

To estimate calculate the target label distribution,
we first take our reasonably good off the shelf classifier
(typically trained on the training data)
and compute its confusion matrix using the validation set
(also from the training distribution).
The confusion matrix C, is simply a $k \times k$ matrix,
where each column corresponds to the *actual* label
and each row corresponds to our model's predicted label.
Each cell's value $c_{ij}$ is the fraction of predictions
where the true label was $j$ *and* our model predicted $y$.

Now, we cannot calculate the confusion matrix
on the target data directly,
because we do not get to see the labels for the examples
that we see in the wild,
unless we invest in a complex real-time annotation pipeline.
What we can do, however, is average all of our models predictions
at test time together, yielding the mean model output $\mu_y$.

<<<<<<< HEAD
It turns out that under some mild conditions---if 
our classifier was reasonably accurate in the first place,
if the target data contains only classes of images 
that we have seen before,
=======
It turns out that under some mild conditions---if our classifier was
reasonably accurate in the first place, if the target data contains only
classes of images that we have seen before,
>>>>>>> 42e68537
and if the label shift assumption holds in the first place
(the strongest assumption here),
then we can recover the test set label distribution
by solving a simple linear system $C \cdot q(y) = \mu_y$.
If our classifier is sufficiently accurate to begin with,
then the confusion C will be invertible,
and we get a solution $q(y) = C^{-1} \mu_y$.
Here we abuse notation a bit, using $q(y)$
to denote the vector of label frequencies.
Because we observe the labels on the source data,
it is easy to estimate the distribution $p(y)$.
Then for any training example $i$ with label $y$,
we can take the ratio of our estimates $\hat{q}(y)/\hat{p}(y)$
to calculate the weight $w_i$,
and plug this into the weighted risk minimization algorithm above.


### Concept Shift Correction

Concept shift is much harder to fix in a principled manner.
For instance, in a situation where suddenly the problem changes
from distinguishing cats from dogs to one of
distinguishing white from black animals,
it will be unreasonable to assume
that we can do much better than just collecting new labels
and training from scratch.
Fortunately, in practice, such extreme shifts are rare.
Instead, what usually happens is that the task keeps on changing slowly.
To make things more concrete, here are some examples:

* In computational advertising, new products are launched, 
old products become less popular. This means that the distribution over ads and their popularity changes gradually and any click-through rate predictor needs to change gradually with it.
* Traffic cameras lenses degrade gradually due to environmental wear, affecting image quality progressively.
* News content changes gradually (i.e., most of the news remains unchanged but new stories appear).

In such cases, we can use the same approach that we used for training networks to make them adapt to the change in the data. In other words, we use the existing network weights and simply perform a few update steps with the new data rather than training from scratch.

## A Taxonomy of Learning Problems

Armed with knowledge about how to deal with changes in $p(x)$ and in $P(y \mid x)$, we can now consider some other aspects of machine learning problems formulation.


* **Batch Learning.** Here we have access to training data and labels $\{(x_1, y_1), \ldots, (x_n, y_n)\}$, which we use to train a network $f(x, w)$. Later on, we deploy this network to score new data $(x, y)$ drawn from the same distribution. This is the default assumption for any of the problems that we discuss here. For instance, we might train a cat detector based on lots of pictures of cats and dogs. Once we trained it, we ship it as part of a smart catdoor computer vision system that lets only cats in. This is then installed in a customer's home and is never updated again (barring extreme circumstances).
* **Online Learning.** Now imagine that the data $(x_i, y_i)$ arrives one sample at a time. More specifically, assume that we first observe $x_i$, then we need to come up with an estimate $f(x_i, w)$ and only once we have done this, we observe $y_i$ and with it, we receive a reward (or incur a loss), given our decision. Many real problems fall into this category. E.g. we need to predict tomorrow's stock price, this allows us to trade based on that estimate and at the end of the day we find out whether our estimate allowed us to make a profit. In other words, we have the following cycle where we are continuously improving our model given new observations.

$$
\mathrm{model} ~ f_t \longrightarrow
\mathrm{data} ~ x_t \longrightarrow
\mathrm{estimate} ~ f_t(x_t) \longrightarrow
\mathrm{observation} ~ y_t \longrightarrow
\mathrm{loss} ~ l(y_t, f_t(x_t)) \longrightarrow
\mathrm{model} ~ f_{t+1}
$$

* **Bandits.** They are a *special case* of the problem above. While in most learning problems we have a continuously parametrized function $f$ where we want to learn its parameters (e.g., a deep network), in a bandit problem we only have a finite number of arms that we can pull (i.e., a finite number of actions that we can take). It is not very surprising that for this simpler problem stronger theoretical guarantees in terms of optimality can be obtained. We list it mainly since this problem is often (confusingly) treated as if it were a distinct learning setting.
* **Control (and nonadversarial Reinforcement Learning).** In many cases the environment remembers what we did. Not necessarily in an adversarial manner but it'll just remember and the response will depend on what happened before. E.g. a coffee boiler controller will observe different temperatures depending on whether it was heating the boiler previously. PID (proportional integral derivative) controller algorithms are a popular choice there. Likewise, a user's behavior on a news site will depend on what we showed him previously (e.g., he will read most news only once). Many such algorithms form a model of the environment in which they act such as to make their decisions appear less random (i.e., to reduce variance).
* **Reinforcement Learning.** In the more general case of an environment with memory, we may encounter situations where the environment is trying to *cooperate* with us (cooperative games, in particular for non-zero-sum games), or others where the environment will try to *win*. Chess, Go, Backgammon or StarCraft are some of the cases. Likewise, we might want to build a good controller for autonomous cars. The other cars are likely to respond to the autonomous car's driving style in nontrivial ways, e.g., trying to avoid it, trying to cause an accident, trying to cooperate with it, etc.

One key distinction between the different situations above is that the same strategy that might have worked throughout in the case of a stationary environment, might not work throughout when the environment can adapt. For instance, an arbitrage opportunity discovered by a trader is likely to disappear once he starts exploiting it. The speed and manner at which the environment changes determines to a large extent the type of algorithms that we can bring to bear. For instance, if we *know* that things may only change slowly, we can force any estimate to change only slowly, too. If we know that the environment might change instantaneously, but only very infrequently, we can make allowances for that. These types of knowledge are crucial for the aspiring data scientist to deal with concept shift, i.e., when the problem that he is trying to solve changes over time.


## Fairness, Accountability, and Transparency in Machine Learning

Finally, it is important to remember
that when you deploy machine learning systems
you are not merely optimizing a predictive model---you 
are typically providing a tool that will
be used to (partially or fully) automate decisions.
This technical systems can impact the lives
of individuals subject to the resulting decisions.
The leap from considering predictions to decisions
raises not only new technical questions,
but also a slew of ethical questions 
that must be carefully considered.
If we are deploying a medical diagnostic system,
we need to know for which populations 
it may work and which it may not.
Overlooking foreseeable risks to the welfare of 
a subpopulation could cause us to administer inferior care.
Moreover, once we contemplate decision-making systems,
we must step back and reconsider how we evaluate our technology.
Among other consequences of this change of scope,
we will find that *accuracy* is seldom the right metric.
For instance, when translating predictions into actions,
we will often want to take into account 
the potential cost sensitivity of erring in various ways.
If one way of misclassifying an image 
could be perceived as a racial sleight,
while misclassification to a different category
would be harmless, then we might want to adjust 
our thresholds accordingly, accounting for societal values
in designing the decision-making protocol.
We also want to be careful about 
how prediction systems can lead to feedback loops.
For example, consider predictive policing systems,
which allocate patrol officers 
to areas with high forecasted crime.
It's easy to see how a worrying pattern can emerge:

 1. Neighborhoods with more crime get more patrols. 
 1. Consequently, more crimes are discovered in these neighborhoods, entering the training data available for future iterations.
 1. Exposed to more positives, the model predicts yet more crime in these neighborhoods.
 1. In the next iteration, the updated model targets the same neighborhood even more heavily leading to yet more crimes discovered, etc.

Often, the various mechanisms by which 
a model's predictions become coupled to its training data 
are unaccounted for in the modeling process. 
This can lead to what researchers call "runaway feedback loops." 
Additionally, we want to be careful about 
whether we are addressing the right problem in the first place. 
Predictive algorithms now play an outsize role 
in mediating the dissemination of information.
Should the news that an individual encounters
be determined by the set of Facebook pages they have *Liked*? 
These are just a few among the many pressing ethical dilemmas
that you might encounter in a career in machine learning.



## Summary

* In many cases training and test set do not come from the same distribution. This is called covariate shift.
* Under the corresponding assumptions, *covariate* and *label* shift can be detected and corrected for at test time. Failure to account for this bias can become problematic at test time.
* In some cases, the environment may *remember* automated actions and respond in surprising ways. We must account for this possibility when building models and continue to monitor live systems, open to the possibility that our models and the environment will become entangled in unanticipated ways.

## Exercises

1. What could happen when we change the behavior of a search engine? What might the users do? What about the advertisers?
1. Implement a covariate shift detector. Hint: build a classifier.
1. Implement a covariate shift corrector.
1. What could go wrong if training and test set are very different? What would happen to the sample weights?

## [Discussions](https://discuss.mxnet.io/t/2347)

![](../img/qr_environment.svg)<|MERGE_RESOLUTION|>--- conflicted
+++ resolved
@@ -165,7 +165,6 @@
 
 ### Concept Shift
 
-<<<<<<< HEAD
 We may also encounter the related problem of *concept shift*,
 which arises when the very definitions of labels can change.
 This sounds weird---a *cat* is a *cat*, no?
@@ -174,14 +173,6 @@
 what passes for fashionable, and job titles,
 are all subject to considerable 
 amounts of *concept shift*.
-
-=======
-One more related problem that arises is *concept shift*,
-the situation in which the very label definitions change.
-This sounds weird—after all, a *cat* is a *cat*.
-Indeed the definition of a cat might not change,
-but can we say the same about soft drinks?
->>>>>>> 42e68537
 It turns out that if we navigate around the United States,
 shifting the source of our data by geography,
 we will find considerable concept shift regarding
@@ -362,10 +353,9 @@
 In this case, there exists a very effective approach
 that will give almost as good results: logistic regression.
 This is all that is needed to compute estimate probability ratios.
-<<<<<<< HEAD
 We learn a classifier to distinguish 
 between data drawn from $p(\mathbf{x})$
-and data drawn from $q(x)$.
+and data drawn from $q(\mathbf{x})$.
 If it is impossible to distinguish 
 between the two distributions
 then it means that the associated instances 
@@ -379,17 +369,6 @@
 an equal number of instances from both distributions, 
 denoted by $\mathbf{x}_i \sim p(\mathbf{x})$ 
 and $\mathbf{x}_i' \sim q(\mathbf{x})$, respectively.
-=======
-We learn a classifier to distinguish between data drawn from $p(\mathbf{x})$
-and data drawn from $q(\mathbf{x})$.
-If it is impossible to distinguish between the two distributions
-then it means that the associated instances are equally likely
-to come from either one of the two distributions.
-On the other hand, any instances that can be well discriminated
-should be significantly overweighted or underweighted accordingly.
-For simplicity’s sake assume that we have an equal number of instances
-from both distributions, denoted by $\mathbf{x}_i \sim p(\mathbf{x})$ and $\mathbf{x}_i' \sim q(\mathbf{x})$ respectively.
->>>>>>> 42e68537
 Now denote by $z_i$ labels which are 1
 for data drawn from $p$ and -1 for data drawn from $q$.
 Then the probability in a mixed dataset is given by
@@ -474,22 +453,16 @@
 What we can do, however, is average all of our models predictions
 at test time together, yielding the mean model output $\mu_y$.
 
-<<<<<<< HEAD
 It turns out that under some mild conditions---if 
 our classifier was reasonably accurate in the first place,
-if the target data contains only classes of images 
+and if the target data contains only classes of images 
 that we have seen before,
-=======
-It turns out that under some mild conditions---if our classifier was
-reasonably accurate in the first place, if the target data contains only
-classes of images that we have seen before,
->>>>>>> 42e68537
 and if the label shift assumption holds in the first place
 (the strongest assumption here),
 then we can recover the test set label distribution
 by solving a simple linear system $C \cdot q(y) = \mu_y$.
 If our classifier is sufficiently accurate to begin with,
-then the confusion C will be invertible,
+then the confusion $C$ will be invertible,
 and we get a solution $q(y) = C^{-1} \mu_y$.
 Here we abuse notation a bit, using $q(y)$
 to denote the vector of label frequencies.
